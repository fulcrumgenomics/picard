--- conflicted
+++ resolved
@@ -39,11 +39,8 @@
     private boolean ignoreUnexpectedBarcodes = false;
     private boolean applyEamssFiltering = false;
     private boolean includeNonPfReads = false;
-<<<<<<< HEAD
     private AsyncWriterPool writerPool = null;
-=======
     private BarcodeExtractor barcodeExtractor = null;
->>>>>>> 5e44c145
 
     /**
      * Constructs a new builder used for creating BasecallsConverter objects.
@@ -97,21 +94,13 @@
                     tmpDirs, numProcessors,
                     firstTile, tileLimit, outputRecordComparator,
                     codecPrototype,
-<<<<<<< HEAD
                     outputRecordClass, bclQualityEvaluationStrategy, ignoreUnexpectedBarcodes, applyEamssFiltering,
-                    includeNonPfReads, writerPool);
+                    includeNonPfReads, barcodeExtractor, writerPool);
         } else {
             return new UnsortedBasecallsConverter<>(basecallsDir, barcodesDir, lanes, readStructure,
                     barcodeRecordWriterMap, demultiplex, firstTile, tileLimit,
                     bclQualityEvaluationStrategy, ignoreUnexpectedBarcodes, applyEamssFiltering, includeNonPfReads,
-                    writerPool);
-=======
-                    outputRecordClass, bclQualityEvaluationStrategy, ignoreUnexpectedBarcodes, applyEamssFiltering, includeNonPfReads, barcodeExtractor);
-        } else {
-            return new UnsortedBasecallsConverter<>(basecallsDir, barcodesDir, lane, readStructure,
-                    barcodeRecordWriterMap, demultiplex, numThreads, firstTile, tileLimit,
-                    bclQualityEvaluationStrategy, ignoreUnexpectedBarcodes, applyEamssFiltering, includeNonPfReads, barcodeExtractor);
->>>>>>> 5e44c145
+                    barcodeExtractor, writerPool);
         }
     }
 
