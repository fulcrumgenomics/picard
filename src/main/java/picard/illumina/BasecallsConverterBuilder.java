package picard.illumina;

import htsjdk.io.AsyncWriterPool;
import htsjdk.io.Writer;
import htsjdk.samtools.SAMFileWriterImpl;
import htsjdk.samtools.util.SortingCollection;
import picard.PicardException;
import picard.illumina.parser.ReadStructure;
import picard.illumina.parser.readers.BclQualityEvaluationStrategy;

import java.io.File;
import java.util.Collections;
import java.util.Comparator;
import java.util.List;
import java.util.Map;

/**
 * BasecallsConverterBuilder creates and configures BasecallsConverter objects. It builds and returns a
 * BasecallsConverter that includes record sorting.
 *
 * @param <CLUSTER_OUTPUT_RECORD> The type of records that the built converter will output.
 */
public class BasecallsConverterBuilder<CLUSTER_OUTPUT_RECORD> {
    private final File basecallsDir;
    private final int[] lanes;
    private final ReadStructure readStructure;
    private final Map<String, ? extends Writer<CLUSTER_OUTPUT_RECORD>> barcodeRecordWriterMap;
    private Comparator<CLUSTER_OUTPUT_RECORD> outputRecordComparator;
    private SortingCollection.Codec<CLUSTER_OUTPUT_RECORD> codecPrototype;
    private Class<CLUSTER_OUTPUT_RECORD> outputRecordClass;
    private int maxReadsInRamPerThread = SAMFileWriterImpl.getDefaultMaxRecordsInRam();
    private List<File> tmpDirs = Collections.singletonList(new File(System.getProperty("java.io.tmpdir")));
    private File barcodesDir;
    private boolean demultiplex = false;
    private int numProcessors = Runtime.getRuntime().availableProcessors();
    private Integer firstTile = null;
    private Integer tileLimit = null;
    private BclQualityEvaluationStrategy bclQualityEvaluationStrategy = new BclQualityEvaluationStrategy(BclQualityEvaluationStrategy.ILLUMINA_ALLEGED_MINIMUM_QUALITY);
    private boolean ignoreUnexpectedBarcodes = false;
    private boolean applyEamssFiltering = false;
    private boolean includeNonPfReads = false;
    private AsyncWriterPool writerPool = null;

    /**
     * Constructs a new builder used for creating BasecallsConverter objects.
     *
     * @param basecallsDir           Where to read basecalls from.
     * @param lanes                  What lanes to process.
     * @param readStructure          How to interpret each cluster.
     * @param barcodeRecordWriterMap Map from barcode to CLUSTER_OUTPUT_RECORD writer.  If demultiplex is false, must contain
     *                               one writer stored with key=null.
     */
<<<<<<< HEAD
    public BasecallsConverterBuilder(final File basecallsDir, final Integer lane, final ReadStructure readStructure,
                                     Map<String, ? extends Writer<CLUSTER_OUTPUT_RECORD>> barcodeRecordWriterMap) {
=======
    public BasecallsConverterBuilder(final File basecallsDir, final int[] lanes, final ReadStructure readStructure,
                                     Map<String, ? extends BasecallsConverter.ConvertedClusterDataWriter<CLUSTER_OUTPUT_RECORD>> barcodeRecordWriterMap) {
>>>>>>> 0485dcc5
        this.basecallsDir = basecallsDir;
        this.lanes = lanes;
        this.readStructure = readStructure;
        this.barcodeRecordWriterMap = barcodeRecordWriterMap;
    }

    /**
     * Builds a new sorting basecalls converter.
     *
     * @param outputRecordComparator For sorting output records within a single tile.
     * @param codecPrototype         For spilling output records to disk.
     * @param outputRecordClass      Class needed to create SortingCollections.
     * @param tmpDirs                For SortingCollection spilling.
     * @return A basecalls converter that will output sorted records.
     */
    public BasecallsConverterBuilder<CLUSTER_OUTPUT_RECORD> withSorting(Comparator<CLUSTER_OUTPUT_RECORD> outputRecordComparator,
                                                                        SortingCollection.Codec<CLUSTER_OUTPUT_RECORD> codecPrototype,
                                                                        Class<CLUSTER_OUTPUT_RECORD> outputRecordClass,
                                                                        List<File> tmpDirs) {
        if (outputRecordComparator == null || codecPrototype == null || outputRecordClass == null) {
            throw new PicardException("outputRecordComparator, codecPrototype and outputRecordClasse can not be null.");
        }
        this.outputRecordComparator = outputRecordComparator;
        this.codecPrototype = codecPrototype;
        this.outputRecordClass = outputRecordClass;
        this.tmpDirs = tmpDirs;
        return this;
    }

    /**
     * Builds a basecalls converter
     *
     * @return A basecalls converter that will output records according to the parameters set.
     */
    public BasecallsConverter<CLUSTER_OUTPUT_RECORD> build() {
        if (outputRecordComparator != null && codecPrototype != null && outputRecordClass != null && tmpDirs != null) {
            return new SortedBasecallsConverter<>(basecallsDir, barcodesDir, lanes, readStructure,
                    barcodeRecordWriterMap, demultiplex, maxReadsInRamPerThread,
                    tmpDirs, numProcessors,
                    firstTile, tileLimit, outputRecordComparator,
                    codecPrototype,
                    outputRecordClass, bclQualityEvaluationStrategy, ignoreUnexpectedBarcodes, applyEamssFiltering,
                    includeNonPfReads, writerPool);
        } else {
<<<<<<< HEAD
            return new UnsortedBasecallsConverter<>(basecallsDir, barcodesDir, lane, readStructure,
                    barcodeRecordWriterMap, demultiplex, firstTile, tileLimit,
                    bclQualityEvaluationStrategy, ignoreUnexpectedBarcodes, applyEamssFiltering, includeNonPfReads,
                    writerPool);
=======
            return new UnsortedBasecallsConverter<>(basecallsDir, barcodesDir, lanes, readStructure,
                    barcodeRecordWriterMap, demultiplex, numThreads, firstTile, tileLimit,
                    bclQualityEvaluationStrategy, ignoreUnexpectedBarcodes, applyEamssFiltering, includeNonPfReads);
>>>>>>> 0485dcc5
        }
    }

    /**
     * Configures whether or not the converter will ignore unexpected barcodes or throw an exception if one is found.
     *
     * @param ignoreUnexpectedBarcodes If true, will ignore reads whose called barcode is not found in barcodeRecordWriterMap.
     * @return A builder that will create a converter with the ignoreUnexpectedBarcodes boolean set.
     */
    public BasecallsConverterBuilder<CLUSTER_OUTPUT_RECORD> withIgnoreUnexpectedBarcodes(boolean ignoreUnexpectedBarcodes) {
        this.ignoreUnexpectedBarcodes = ignoreUnexpectedBarcodes;
        return this;
    }

    /**
     * Configures whether or not the converter will apply EAMSS filtering.
     *
     * @param applyEamssFiltering If true, apply EAMSS filtering if parsing BCLs for bases and quality scores.
     * @return A builder that will create a converter with the applyEamssFiltering boolean set.
     */
    public BasecallsConverterBuilder<CLUSTER_OUTPUT_RECORD> withApplyEamssFiltering(boolean applyEamssFiltering) {
        this.applyEamssFiltering = applyEamssFiltering;
        return this;
    }

    /**
     * Configures whether or not the converter will ignore non-PF reads.
     *
     * @param includeNonPfReads If true, will include ALL reads (including those which do not have PF set).
     *                          This option does nothing for instruments that output cbcls (Novaseqs)
     * @return A builder that will create a converter with the includeNonPfReads boolean set.
     */
    public BasecallsConverterBuilder<CLUSTER_OUTPUT_RECORD> withIncludeNonPfReads(boolean includeNonPfReads) {
        this.includeNonPfReads = includeNonPfReads;
        return this;
    }

    /**
     * Configures the bcl quality evaluation strategy that the converter will apply.
     *
     * @param bclQualityEvaluationStrategy The mechanism for revising and evaluating qualities read from a BCL file
     * @return A builder that will create a converter with the bclQualityEvaluationStrategy set.
     */
    public BasecallsConverterBuilder<CLUSTER_OUTPUT_RECORD> withBclQualityEvaluationStrategy(BclQualityEvaluationStrategy bclQualityEvaluationStrategy) {
        this.bclQualityEvaluationStrategy = bclQualityEvaluationStrategy;
        return this;
    }

    /**
     * Configures the total number of tiles that the converter will process.
     *
     * @param tileLimit If non-null, process no more than this many tiles.
     * @return A builder that will create a converter with tileLimit set.
     */
    public BasecallsConverterBuilder<CLUSTER_OUTPUT_RECORD> tileLimit(Integer tileLimit) {
        this.tileLimit = tileLimit;
        return this;
    }

    /**
     * Configures the first tile that the converter will begin processing at.
     *
     * @param firstTile If non-null, start processing at this tile.
     * @return A builder that will create a converter with firstTile set.
     */
    public BasecallsConverterBuilder<CLUSTER_OUTPUT_RECORD> firstTile(Integer firstTile) {
        this.firstTile = firstTile;
        return this;
    }

    /**
     * Configures how many processors this converter will use.
     *
     * @param numProcessors Controls number of threads.  If <= 0, the number of threads allocated is
     *                      available cores - numProcessors.
     * @return A builder that will create a converter with numProcessors set.
     */
    public BasecallsConverterBuilder<CLUSTER_OUTPUT_RECORD> numProcessors(int numProcessors) {
        this.numProcessors = numProcessors;
        return this;
    }

    /**
     * Configures whether or not the converter will demultiplex reads by barcode.
     *
     * @param demultiplex If true, output is split by barcode, otherwise all are written to the same output stream.
     * @return A builder that will create a converter with demultiplex set.
     */
    public BasecallsConverterBuilder<CLUSTER_OUTPUT_RECORD> withDemultiplex(boolean demultiplex) {
        this.demultiplex = demultiplex;
        return this;
    }

    /**
     * Configure the director used to find barcode files created by ExtractIlluminaBarcodes. These files are
     * used to demultiplex reads.
     *
     * @param barcodesDir Where to read barcodes from (optional; use basecallsDir if not specified).
     * @return A builder that will create a converter with barcodesDir set.
     */
    public BasecallsConverterBuilder<CLUSTER_OUTPUT_RECORD> barcodesDir(File barcodesDir) {
        this.barcodesDir = (barcodesDir == null) ? basecallsDir : barcodesDir;
        return this;
    }

    /**
     * Specify the max number of records in RAM. This is divided by the number of tile processing threads and
     * sets the max number of records in RAM per tile.
     *
     * @param maxReadsInRam The maximum number of records in RAM to store for each tile before spilling to disk.
     * @return A builder that will create a converter with the maximum records in RAM set to `maxReadsInRam/numThreads`
     */
    public BasecallsConverterBuilder<CLUSTER_OUTPUT_RECORD> withMaxRecordsInRam(int maxReadsInRam) {
        this.maxReadsInRamPerThread = Math.max(1, maxReadsInRam / this.numProcessors);
        return this;
    }

    public BasecallsConverterBuilder<CLUSTER_OUTPUT_RECORD> withAsyncWriterPool(AsyncWriterPool writerPool) {
        this.writerPool = writerPool;
        return this;
    }
}<|MERGE_RESOLUTION|>--- conflicted
+++ resolved
@@ -50,13 +50,8 @@
      * @param barcodeRecordWriterMap Map from barcode to CLUSTER_OUTPUT_RECORD writer.  If demultiplex is false, must contain
      *                               one writer stored with key=null.
      */
-<<<<<<< HEAD
-    public BasecallsConverterBuilder(final File basecallsDir, final Integer lane, final ReadStructure readStructure,
+    public BasecallsConverterBuilder(final File basecallsDir, final int[] lanes, final ReadStructure readStructure,
                                      Map<String, ? extends Writer<CLUSTER_OUTPUT_RECORD>> barcodeRecordWriterMap) {
-=======
-    public BasecallsConverterBuilder(final File basecallsDir, final int[] lanes, final ReadStructure readStructure,
-                                     Map<String, ? extends BasecallsConverter.ConvertedClusterDataWriter<CLUSTER_OUTPUT_RECORD>> barcodeRecordWriterMap) {
->>>>>>> 0485dcc5
         this.basecallsDir = basecallsDir;
         this.lanes = lanes;
         this.readStructure = readStructure;
@@ -101,16 +96,10 @@
                     outputRecordClass, bclQualityEvaluationStrategy, ignoreUnexpectedBarcodes, applyEamssFiltering,
                     includeNonPfReads, writerPool);
         } else {
-<<<<<<< HEAD
-            return new UnsortedBasecallsConverter<>(basecallsDir, barcodesDir, lane, readStructure,
+            return new UnsortedBasecallsConverter<>(basecallsDir, barcodesDir, lanes, readStructure,
                     barcodeRecordWriterMap, demultiplex, firstTile, tileLimit,
                     bclQualityEvaluationStrategy, ignoreUnexpectedBarcodes, applyEamssFiltering, includeNonPfReads,
                     writerPool);
-=======
-            return new UnsortedBasecallsConverter<>(basecallsDir, barcodesDir, lanes, readStructure,
-                    barcodeRecordWriterMap, demultiplex, numThreads, firstTile, tileLimit,
-                    bclQualityEvaluationStrategy, ignoreUnexpectedBarcodes, applyEamssFiltering, includeNonPfReads);
->>>>>>> 0485dcc5
         }
     }
 
