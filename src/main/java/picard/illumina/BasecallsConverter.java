--- conflicted
+++ resolved
@@ -92,19 +92,13 @@
         this.ignoreUnexpectedBarcodes = ignoreUnexpectedBarcodes;
         this.demultiplex = demultiplex;
 
-<<<<<<< HEAD
         this.writerPool = writerPool;
-        this.factory = new IlluminaDataProviderFactory(basecallsDir,
-                barcodesDir, lane, readStructure, bclQualityEvaluationStrategy, getDataTypesFromReadStructure(readStructure, demultiplex));
-        this.factory.setApplyEamssFiltering(applyEamssFiltering);
-=======
         this.laneFactories = new IlluminaDataProviderFactory[lanes.length];
         for(int i = 0; i < lanes.length; i++) {
             this.laneFactories[i] = new IlluminaDataProviderFactory(basecallsDir,
                     barcodesDir, lanes[i], readStructure, bclQualityEvaluationStrategy, getDataTypesFromReadStructure(readStructure, demultiplex));
             this.laneFactories[i].setApplyEamssFiltering(applyEamssFiltering);
         }
->>>>>>> 0485dcc5
         this.includeNonPfReads = includeNonPfReads;
         this.tiles = laneFactories[0].getAvailableTiles();
         tiles.sort(TILE_NUMBER_COMPARATOR);
