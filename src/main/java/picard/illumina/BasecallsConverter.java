--- conflicted
+++ resolved
@@ -47,25 +47,10 @@
     protected final boolean ignoreUnexpectedBarcodes;
     protected final Map<String, ? extends Writer<CLUSTER_OUTPUT_RECORD>> barcodeRecordWriterMap;
     protected final boolean includeNonPfReads;
-<<<<<<< HEAD
     protected final AsyncWriterPool writerPool;
-=======
-    protected final ProgressLogger readProgressLogger = new ProgressLogger(log, 1000000, "Read");
-    protected final ProgressLogger writeProgressLogger = new ProgressLogger(log, 1000000, "Write");
-    protected final Map<Integer, List<? extends Runnable>> completedWork = new HashMap<>();
-    protected final ThreadPoolExecutorWithExceptions tileWriteExecutor;
-    protected final ThreadPoolExecutorWithExceptions tileReadExecutor;
-    protected final ThreadPoolExecutorWithExceptions completedWorkExecutor = new ThreadPoolExecutorWithExceptions(1);
->>>>>>> 5e44c145
     protected ClusterDataConverter<CLUSTER_OUTPUT_RECORD> converter = null;
-    protected int numThreads;
     protected List<Integer> tiles;
-<<<<<<< HEAD
-
-=======
-    protected boolean tileProcessingComplete = false;
     protected BarcodeExtractor barcodeExtractor;
->>>>>>> 5e44c145
 
     /**
      * Constructs a new BasecallsConverter object.
@@ -84,7 +69,6 @@
      * @param applyEamssFiltering          If true, apply EAMSS filtering if parsing BCLs for bases and quality scores.
      * @param includeNonPfReads            If true, will include ALL reads (including those which do not have PF set).
      *                                     This option does nothing for instruments that output cbcls (Novaseqs)
-     * @param numWriteThreads              The number of threads used for writing output records.
      * @param barcodeExtractor             The `BarcodeExtractor` used to do inline barcode matching.
      */
     public BasecallsConverter(
@@ -100,38 +84,23 @@
             final boolean ignoreUnexpectedBarcodes,
             final boolean applyEamssFiltering,
             final boolean includeNonPfReads,
-<<<<<<< HEAD
+            final BarcodeExtractor barcodeExtractor,
             final AsyncWriterPool writerPool
-=======
-            final int numWriteThreads,
-            final BarcodeExtractor barcodeExtractor
->>>>>>> 5e44c145
     ) {
         this.barcodeRecordWriterMap = barcodeRecordWriterMap;
         this.ignoreUnexpectedBarcodes = ignoreUnexpectedBarcodes;
         this.demultiplex = demultiplex;
-<<<<<<< HEAD
+        this.barcodeExtractor = barcodeExtractor;
 
         this.writerPool = writerPool;
         this.laneFactories = new IlluminaDataProviderFactory[lanes.length];
         for(int i = 0; i < lanes.length; i++) {
             this.laneFactories[i] = new IlluminaDataProviderFactory(basecallsDir,
-                    barcodesDir, lanes[i], readStructure, bclQualityEvaluationStrategy, getDataTypesFromReadStructure(readStructure, demultiplex));
+                    barcodesDir, lanes[i], readStructure, bclQualityEvaluationStrategy, getDataTypesFromReadStructure(readStructure, demultiplex, barcodesDir));
             this.laneFactories[i].setApplyEamssFiltering(applyEamssFiltering);
         }
         this.includeNonPfReads = includeNonPfReads;
         this.tiles = laneFactories[0].getAvailableTiles();
-=======
-        this.barcodeExtractor = barcodeExtractor;
-        this.numThreads = numThreads;
-
-        this.factory = new IlluminaDataProviderFactory(basecallsDir,
-                barcodesDir, lane, readStructure, bclQualityEvaluationStrategy, getDataTypesFromReadStructure(readStructure, demultiplex, barcodesDir));
-        this.factory.setApplyEamssFiltering(applyEamssFiltering);
-        this.includeNonPfReads = includeNonPfReads;
-        this.tiles = factory.getAvailableTiles();
-
->>>>>>> 5e44c145
         tiles.sort(TILE_NUMBER_COMPARATOR);
         setTileLimits(firstTile, tileLimit);
     }
@@ -282,12 +251,15 @@
         }
     }
 
-    protected String maybeDemultiplex(ClusterData cluster, Map<String, BarcodeMetric> metrics, BarcodeMetric noMatch) {
+    protected String maybeDemultiplex(ClusterData cluster,
+                                      Map<String, BarcodeMetric> metrics,
+                                      BarcodeMetric noMatch,
+                                      IlluminaDataProviderFactory factory) {
         String barcode = null;
         if (demultiplex) {
             // Tf a barcode extractor was provided for on-the-fly demux us it
             if (barcodeExtractor != null) {
-                int[] barcodeIndices = this.factory.getOutputReadStructure().sampleBarcodes.getIndices();
+                int[] barcodeIndices = factory.getOutputReadStructure().sampleBarcodes.getIndices();
                 byte[][] readSubsequences = new byte[barcodeIndices.length][];
                 byte[][] qualityScores = new byte[barcodeIndices.length][];
                 for (int i = 0; i < barcodeIndices.length; i++) {
