package picard.illumina;

import htsjdk.io.AsyncWriterPool;
import htsjdk.io.Writer;
import htsjdk.samtools.util.Log;
import htsjdk.samtools.util.ProgressLogger;
import picard.illumina.parser.BaseIlluminaDataProvider;
import picard.illumina.parser.ClusterData;
import picard.illumina.parser.IlluminaDataProviderFactory;
import picard.illumina.parser.ReadStructure;
import picard.illumina.parser.readers.BclQualityEvaluationStrategy;

import java.io.File;
import java.io.IOException;
import java.util.Map;
import java.util.Set;

/**
 * UnortedBasecallsConverter utilizes an underlying IlluminaDataProvider to convert parsed and decoded sequencing data
 * from standard Illumina formats to specific output records (FASTA records/SAM records). This data is processed
 * on a tile by tile basis.
 * <p>
 * The underlying IlluminaDataProvider applies several optional transformations that can include EAMSS filtering,
 * non-PF read filtering and quality score recoding using a BclQualityEvaluationStrategy.
 * <p>
 * The converter can also limit the scope of data that is converted from the data provider by setting the
 * tile to start on (firstTile) and the total number of tiles to process (tileLimit).
 * <p>
 * Additionally, BasecallsConverter can optionally demultiplex reads by outputting barcode specific reads to
 * their associated writers.
 */
public class UnsortedBasecallsConverter<CLUSTER_OUTPUT_RECORD> extends BasecallsConverter<CLUSTER_OUTPUT_RECORD> {
    private static final Log log = Log.getInstance(UnsortedBasecallsConverter.class);
    private final ProgressLogger progressLogger = new ProgressLogger(log, 1000000, "Processed");

    /**
     * Constructs a new BasecallsConverter object.
     *
     * @param basecallsDir                 Where to read basecalls from.
     * @param barcodesDir                  Where to read barcodes from (optional; use basecallsDir if not specified).
     * @param lanes                        What lane to process.
     * @param readStructure                How to interpret each cluster.
     * @param barcodeRecordWriterMap       Map from barcode to CLUSTER_OUTPUT_RECORD writer.  If demultiplex is false, must contain
     *                                     one writer stored with key=null.
     * @param demultiplex                  If true, output is split by barcode, otherwise all are written to the same output stream.
     *                                     available cores - numProcessors.
     * @param firstTile                    (For debugging) If non-null, start processing at this tile.
     * @param tileLimit                    (For debugging) If non-null, process no more than this many tiles.
     * @param bclQualityEvaluationStrategy The basecall quality evaluation strategy that is applyed to decoded base calls.
     * @param ignoreUnexpectedBarcodes     If true, will ignore reads whose called barcode is not found in barcodeRecordWriterMap.
     * @param applyEamssFiltering          If true, apply EAMSS filtering if parsing BCLs for bases and quality scores.
     * @param includeNonPfReads            If true, will include ALL reads (including those which do not have PF set).
     */
    protected UnsortedBasecallsConverter(
            final File basecallsDir,
            final File barcodesDir,
            final int[] lanes,
            final ReadStructure readStructure,
            final Map<String, ? extends Writer<CLUSTER_OUTPUT_RECORD>> barcodeRecordWriterMap,
            final boolean demultiplex,
            final Integer firstTile,
            final Integer tileLimit,
            final BclQualityEvaluationStrategy bclQualityEvaluationStrategy,
            final boolean ignoreUnexpectedBarcodes,
            final boolean applyEamssFiltering,
            final boolean includeNonPfReads,
            final AsyncWriterPool writerPool
    ) {
<<<<<<< HEAD
        super(basecallsDir, barcodesDir, lane, readStructure, barcodeRecordWriterMap, demultiplex,
                firstTile, tileLimit, bclQualityEvaluationStrategy,
                ignoreUnexpectedBarcodes, applyEamssFiltering, includeNonPfReads, writerPool);
=======
        super(basecallsDir, barcodesDir, lanes, readStructure, barcodeRecordWriterMap, demultiplex,
                numThreads, firstTile, tileLimit, bclQualityEvaluationStrategy,
                ignoreUnexpectedBarcodes, applyEamssFiltering, includeNonPfReads, 1);
>>>>>>> 0485dcc5
    }

    /**
     * Set up tile processing and record writing threads for this converter.  This creates a tile reading thread
     * pool of size 4. The tile processing threads notify the completed work checking thread when they are
     * done processing a thread. The completed work checking thread will then dispatch the record writing for tiles
     * in order.
     *
     * @param barcodes The barcodes used for demultiplexing. When there is no demultiplexing done this should be a Set
     *                 containing a single null value.
     */
    @Override
<<<<<<< HEAD
    public void processTilesAndWritePerSampleOutputs(final Set<String> barcodes) throws IOException {
        for (Integer tile : tiles) {
            final BaseIlluminaDataProvider dataProvider = factory.makeDataProvider(tile);

            while (dataProvider.hasNext()) {
                final ClusterData cluster = dataProvider.next();
=======
    public void processTilesAndWritePerSampleOutputs(final Set<String> barcodes) {
        int MAX_TILES_IN_CACHE = 4;

        int tilesSubmitted = 0;
        while (tilesSubmitted < tiles.size()) {
            if (tilesProcessing < MAX_TILES_IN_CACHE) {
                int tile = tiles.get(tilesSubmitted);
                tileReadExecutor.submit(new TileReadProcessor(tile));
                tilesProcessing++;
                tilesSubmitted++;
            } else {
                try {
                    Thread.sleep(100);
                } catch (InterruptedException e) {
                    throw new PicardException("Tile processing thread interrupted: " + e.getMessage());
                }
            }
        }
        awaitTileProcessingCompletion();
    }

    /**
     * TileProcessor is a Runnable that process all records for a given tile. It uses the underlying
     * IlluminaDataProvider to iterate over cluster data for a specific tile. Records are added to a
     * cache as they are read.
     * <p>
     * After the tile processing is complete it notifies the CompletedWorkChecker that data is ready
     * for writing.
     */
    private class TileReadProcessor implements Runnable {
        private final int tileNum;

        TileReadProcessor(final int tileNum) {
            this.tileNum = tileNum;
        }

        @Override
        public void run() {
            Queue<ClusterData> queue = new ArrayDeque<>();
            for(IlluminaDataProviderFactory laneFactory : laneFactories) {
                final BaseIlluminaDataProvider dataProvider = laneFactory.makeDataProvider(tileNum);

                while (dataProvider.hasNext()) {
                    final ClusterData cluster = dataProvider.next();
                    readProgressLogger.record(null, 0);
                    if (includeNonPfReads || cluster.isPf()) {
                        queue.add(cluster);
                    }
                }
                dataProvider.close();
            }
            notifyWorkComplete(tileNum, Collections.singletonList(new RecordToWriterPump(queue)));
            log.debug("Finished processing tile " + tileNum);
        }
    }

    private class RecordToWriterPump implements Runnable {
        private final Queue<ClusterData> clusterData;

        RecordToWriterPump(final Queue<ClusterData> clusterData) {
            this.clusterData = clusterData;
        }

        @Override
        public void run() {
            ClusterData cluster;
            while ((cluster = clusterData.poll()) != null) {
>>>>>>> 0485dcc5
                if (includeNonPfReads || cluster.isPf()) {
                    barcodeRecordWriterMap.get(cluster.getMatchedBarcode()).write(converter.convertClusterToOutputRecord(cluster));
                    progressLogger.record(null, 0);
                }
            }
            dataProvider.close();
        }
        closeWriters();
    }
}<|MERGE_RESOLUTION|>--- conflicted
+++ resolved
@@ -66,15 +66,9 @@
             final boolean includeNonPfReads,
             final AsyncWriterPool writerPool
     ) {
-<<<<<<< HEAD
-        super(basecallsDir, barcodesDir, lane, readStructure, barcodeRecordWriterMap, demultiplex,
+        super(basecallsDir, barcodesDir, lanes, readStructure, barcodeRecordWriterMap, demultiplex,
                 firstTile, tileLimit, bclQualityEvaluationStrategy,
                 ignoreUnexpectedBarcodes, applyEamssFiltering, includeNonPfReads, writerPool);
-=======
-        super(basecallsDir, barcodesDir, lanes, readStructure, barcodeRecordWriterMap, demultiplex,
-                numThreads, firstTile, tileLimit, bclQualityEvaluationStrategy,
-                ignoreUnexpectedBarcodes, applyEamssFiltering, includeNonPfReads, 1);
->>>>>>> 0485dcc5
     }
 
     /**
@@ -87,88 +81,20 @@
      *                 containing a single null value.
      */
     @Override
-<<<<<<< HEAD
     public void processTilesAndWritePerSampleOutputs(final Set<String> barcodes) throws IOException {
-        for (Integer tile : tiles) {
-            final BaseIlluminaDataProvider dataProvider = factory.makeDataProvider(tile);
-
-            while (dataProvider.hasNext()) {
-                final ClusterData cluster = dataProvider.next();
-=======
-    public void processTilesAndWritePerSampleOutputs(final Set<String> barcodes) {
-        int MAX_TILES_IN_CACHE = 4;
-
-        int tilesSubmitted = 0;
-        while (tilesSubmitted < tiles.size()) {
-            if (tilesProcessing < MAX_TILES_IN_CACHE) {
-                int tile = tiles.get(tilesSubmitted);
-                tileReadExecutor.submit(new TileReadProcessor(tile));
-                tilesProcessing++;
-                tilesSubmitted++;
-            } else {
-                try {
-                    Thread.sleep(100);
-                } catch (InterruptedException e) {
-                    throw new PicardException("Tile processing thread interrupted: " + e.getMessage());
-                }
-            }
-        }
-        awaitTileProcessingCompletion();
-    }
-
-    /**
-     * TileProcessor is a Runnable that process all records for a given tile. It uses the underlying
-     * IlluminaDataProvider to iterate over cluster data for a specific tile. Records are added to a
-     * cache as they are read.
-     * <p>
-     * After the tile processing is complete it notifies the CompletedWorkChecker that data is ready
-     * for writing.
-     */
-    private class TileReadProcessor implements Runnable {
-        private final int tileNum;
-
-        TileReadProcessor(final int tileNum) {
-            this.tileNum = tileNum;
-        }
-
-        @Override
-        public void run() {
-            Queue<ClusterData> queue = new ArrayDeque<>();
-            for(IlluminaDataProviderFactory laneFactory : laneFactories) {
-                final BaseIlluminaDataProvider dataProvider = laneFactory.makeDataProvider(tileNum);
+        for(IlluminaDataProviderFactory laneFactory : laneFactories) {
+            for (Integer tile : tiles) {
+                final BaseIlluminaDataProvider dataProvider = laneFactory.makeDataProvider(tile);
 
                 while (dataProvider.hasNext()) {
                     final ClusterData cluster = dataProvider.next();
-                    readProgressLogger.record(null, 0);
                     if (includeNonPfReads || cluster.isPf()) {
-                        queue.add(cluster);
+                        barcodeRecordWriterMap.get(cluster.getMatchedBarcode()).write(converter.convertClusterToOutputRecord(cluster));
+                        progressLogger.record(null, 0);
                     }
                 }
                 dataProvider.close();
             }
-            notifyWorkComplete(tileNum, Collections.singletonList(new RecordToWriterPump(queue)));
-            log.debug("Finished processing tile " + tileNum);
-        }
-    }
-
-    private class RecordToWriterPump implements Runnable {
-        private final Queue<ClusterData> clusterData;
-
-        RecordToWriterPump(final Queue<ClusterData> clusterData) {
-            this.clusterData = clusterData;
-        }
-
-        @Override
-        public void run() {
-            ClusterData cluster;
-            while ((cluster = clusterData.poll()) != null) {
->>>>>>> 0485dcc5
-                if (includeNonPfReads || cluster.isPf()) {
-                    barcodeRecordWriterMap.get(cluster.getMatchedBarcode()).write(converter.convertClusterToOutputRecord(cluster));
-                    progressLogger.record(null, 0);
-                }
-            }
-            dataProvider.close();
         }
         closeWriters();
     }
