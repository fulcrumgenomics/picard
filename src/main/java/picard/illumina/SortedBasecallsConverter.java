package picard.illumina;

import htsjdk.io.AsyncWriterPool;
import htsjdk.io.Writer;
import htsjdk.samtools.util.IOUtil;
import htsjdk.samtools.util.Log;
import htsjdk.samtools.util.ProgressLogger;
import htsjdk.samtools.util.SortingCollection;
import picard.PicardException;
import picard.illumina.parser.BaseIlluminaDataProvider;
import picard.illumina.parser.ClusterData;
import picard.illumina.parser.IlluminaDataProviderFactory;
import picard.illumina.parser.ReadStructure;
import picard.illumina.parser.readers.BclQualityEvaluationStrategy;
import picard.util.ThreadPoolExecutorUtil;
import picard.util.ThreadPoolExecutorWithExceptions;

import java.io.File;
import java.io.IOException;
import java.time.Duration;
import java.util.*;
import java.util.concurrent.ConcurrentHashMap;

/**
 * SortedBasecallsConverter utilizes an underlying IlluminaDataProvider to convert parsed and decoded sequencing data
 * from standard Illumina formats to specific output records (FASTA records/SAM records). This data is processed
 * on a tile by tile basis and sorted based on a output record comparator.
 * <p>
 * The underlying IlluminaDataProvider apply several optional transformations that can include EAMSS filtering,
 * non-PF read filtering and quality score recoding using a BclQualityEvaluationStrategy.
 * <p>
 * The converter can also limit the scope of data that is converted from the data provider by setting the
 * tile to start on (firstTile) and the total number of tiles to process (tileLimit).
 * <p>
 * Additionally, BasecallsConverter can optionally demultiplex reads by outputting barcode specific reads to
 * their associated writers.
 */
public class SortedBasecallsConverter<CLUSTER_OUTPUT_RECORD> extends BasecallsConverter<CLUSTER_OUTPUT_RECORD> {
    protected static final Log log = Log.getInstance(SortedBasecallsConverter.class);
    private final Comparator<CLUSTER_OUTPUT_RECORD> outputRecordComparator;
    private final SortingCollection.Codec<CLUSTER_OUTPUT_RECORD> codecPrototype;
    private final Class<CLUSTER_OUTPUT_RECORD> outputRecordClass;
    private final int maxReadsInRamPerTile;
    private final List<File> tmpDirs;
    private final Map<Integer, List<? extends Runnable>> completedWork = new ConcurrentHashMap<>();
    private final ThreadPoolExecutorWithExceptions tileWriteExecutor;
    private final ThreadPoolExecutorWithExceptions tileReadExecutor;
    private final ProgressLogger readProgressLogger = new ProgressLogger(log, 1000000, "Read");
    private final ProgressLogger writeProgressLogger = new ProgressLogger(log, 1000000, "Write");

    /**
     * Constructs a new SortedBaseCallsConverter.
     *
     * @param basecallsDir                 Where to read basecalls from.
     * @param barcodesDir                  Where to read barcodes from (optional; use basecallsDir if not specified).
     * @param lanes                        What lanes to process.
     * @param readStructure                How to interpret each cluster.
     * @param barcodeRecordWriterMap       Map from barcode to CLUSTER_OUTPUT_RECORD writer.  If demultiplex is false, must contain
     *                                     one writer stored with key=null.
     * @param demultiplex                  If true, output is split by barcode, otherwise all are written to the same output stream.
     * @param maxReadsInRamPerTile         Configures number of reads each tile will store in RAM before spilling to disk.
     * @param tmpDirs                      For SortingCollection spilling.
     * @param numThreads                   Controls number of threads.
     * @param firstTile                    (For debugging) If non-null, start processing at this tile.
     * @param tileLimit                    (For debugging) If non-null, process no more than this many tiles.
     * @param outputRecordComparator       For sorting output records within a single tile.
     * @param codecPrototype               For spilling output records to disk.
     * @param outputRecordClass            Class needed to create SortingCollections.
     * @param bclQualityEvaluationStrategy The basecall quality evaluation strategy that is applyed to decoded base calls.
     * @param ignoreUnexpectedBarcodes     If true, will ignore reads whose called barcode is not found in barcodeRecordWriterMap.
     * @param applyEamssFiltering          If true, apply EAMSS filtering if parsing BCLs for bases and quality scores.
     * @param includeNonPfReads            If true, will include ALL reads (including those which do not have PF set).
     *                                     This option does nothing for instruments that output cbcls (Novaseqs)
     */
    protected SortedBasecallsConverter(
            final File basecallsDir,
            final File barcodesDir,
            final int[] lanes,
            final ReadStructure readStructure,
            final Map<String, ? extends Writer<CLUSTER_OUTPUT_RECORD>> barcodeRecordWriterMap,
            final boolean demultiplex,
            final int maxReadsInRamPerTile,
            final List<File> tmpDirs,
            final int numThreads,
            final Integer firstTile,
            final Integer tileLimit,
            final Comparator<CLUSTER_OUTPUT_RECORD> outputRecordComparator,
            final SortingCollection.Codec<CLUSTER_OUTPUT_RECORD> codecPrototype,
            final Class<CLUSTER_OUTPUT_RECORD> outputRecordClass,
            final BclQualityEvaluationStrategy bclQualityEvaluationStrategy,
            final boolean ignoreUnexpectedBarcodes,
            final boolean applyEamssFiltering,
            final boolean includeNonPfReads,
            final AsyncWriterPool writerPool
    ) {
<<<<<<< HEAD
        super(basecallsDir, barcodesDir, lane, readStructure, barcodeRecordWriterMap, demultiplex,
                firstTile, tileLimit, bclQualityEvaluationStrategy,
                ignoreUnexpectedBarcodes, applyEamssFiltering, includeNonPfReads, writerPool);
=======
        super(basecallsDir, barcodesDir, lanes, readStructure, barcodeRecordWriterMap, demultiplex,
                numThreads, firstTile, tileLimit, bclQualityEvaluationStrategy,
                ignoreUnexpectedBarcodes, applyEamssFiltering, includeNonPfReads, numThreads);
>>>>>>> 0485dcc5

        this.tmpDirs = tmpDirs;
        this.maxReadsInRamPerTile = maxReadsInRamPerTile;
        this.codecPrototype = codecPrototype;
        this.outputRecordComparator = outputRecordComparator;
        this.outputRecordClass = outputRecordClass;
        tileWriteExecutor = new ThreadPoolExecutorWithExceptions(barcodeRecordWriterMap.keySet().size());
        tileReadExecutor = new ThreadPoolExecutorWithExceptions(numThreads);
    }

    /**
     * Set up tile processing and record writing threads for this converter.  This creates a tile processing thread
     * pool of size `numThreads`. The tile processing threads notify the completed work checking thread when they are
     * done processing a thread. The completed work checking thread will then dispatch the record writing for tiles
     * in order.
     *
     * @param barcodes The barcodes used for demultiplexing. When there is no demultiplexing done this should be a Set
     *                 containing a single null value.
     */
    @Override
    public void processTilesAndWritePerSampleOutputs(final Set<String> barcodes) throws IOException {
        for (final Integer tile : tiles) {
            tileReadExecutor.submit(new TileProcessor(tile, barcodes));
        }
        awaitTileProcessingCompletion();
    }

    /**
     * SortedRecordToWriterPump takes a collection of output records and writes them using a
     * ConvertedClusterDataWriter.
     */
    private class SortedRecordToWriterPump implements Runnable {
        private final SortingCollection<CLUSTER_OUTPUT_RECORD> recordCollection;
        private final Writer<CLUSTER_OUTPUT_RECORD> writer;

        SortedRecordToWriterPump(final Writer<CLUSTER_OUTPUT_RECORD> writer,
                                 final SortingCollection<CLUSTER_OUTPUT_RECORD> recordCollection) {
            this.writer = writer;
            this.recordCollection = recordCollection;
        }

        @Override
        public void run() {
            for (final CLUSTER_OUTPUT_RECORD record : recordCollection) {
                writer.write(record);
                writeProgressLogger.record(null, 0);
            }
            recordCollection.cleanup();
        }
    }

    /**
     * TileProcessor is a Runnable that process all records for a given tile. It uses the underlying
     * IlluminaDataProvider to iterate over cluster data for a specific tile. Records are added to a
     * SortingCollection as they are read and decoded. This processor also optionally filters non-PF reads.
     * In addition, it will optionally demultiplex by barcode.
     * <p>
     * After the tile processing is complete it notifies the CompletedWorkChecker that data is ready
     * for writing.
     */
    private class TileProcessor implements Runnable {
        private final int tileNum;
        private final Map<String, SortingCollection<CLUSTER_OUTPUT_RECORD>> barcodeToRecordCollection;

        TileProcessor(final int tileNum, final Set<String> barcodes) {
            this.tileNum = tileNum;
            this.barcodeToRecordCollection = new HashMap<>(barcodes.size(), 1.0f);
            for (String barcode : barcodes) {
                SortingCollection<CLUSTER_OUTPUT_RECORD> recordCollection = createSortingCollection();
                this.barcodeToRecordCollection.put(barcode, recordCollection);
            }
        }

        @Override
        public void run() {
            final List<SortedRecordToWriterPump> writerList = new ArrayList<>();
            for (IlluminaDataProviderFactory laneFactory : laneFactories) {
                final BaseIlluminaDataProvider dataProvider = laneFactory.makeDataProvider(tileNum);

                while (dataProvider.hasNext()) {
                    final ClusterData cluster = dataProvider.next();
                    readProgressLogger.record(null, 0);
                    if (includeNonPfReads || cluster.isPf()) {
                        addRecord(cluster.getMatchedBarcode(), converter.convertClusterToOutputRecord(cluster));
                    }
                }
                dataProvider.close();
            }
            barcodeToRecordCollection.forEach((barcode, value) -> {
                value.doneAdding();
                final Writer<CLUSTER_OUTPUT_RECORD> writer = barcodeRecordWriterMap.get(barcode);
                log.debug("Writing out barcode " + barcode);
                writerList.add(new SortedRecordToWriterPump(writer, value));
            });
<<<<<<< HEAD

            completedWork.put(tileNum, writerList);

=======
            notifyWorkComplete(tileNum, writerList);
>>>>>>> 0485dcc5
            log.debug("Finished processing tile " + tileNum);
        }

        private synchronized void addRecord(final String barcode, final CLUSTER_OUTPUT_RECORD record) {
            SortingCollection<CLUSTER_OUTPUT_RECORD> recordCollection = this.barcodeToRecordCollection.get(barcode);

            if (recordCollection != null) {
                recordCollection.add(record);
            } else if (!ignoreUnexpectedBarcodes) {
                throw new PicardException(String.format("Read records with barcode %s, but this barcode was not expected.  (Is it referenced in the parameters file?)", barcode));
            }
        }

        private synchronized SortingCollection<CLUSTER_OUTPUT_RECORD> createSortingCollection() {
            final int maxRecordsInRam =
                    Math.max(1, maxReadsInRamPerTile /
                            barcodeRecordWriterMap.size());
            return SortingCollection.newInstanceFromPaths(
                    outputRecordClass,
                    codecPrototype.clone(),
                    outputRecordComparator,
                    maxRecordsInRam,
                    IOUtil.filesToPaths(tmpDirs));
        }
    }

    protected void awaitTileProcessingCompletion() throws IOException {
        tileReadExecutor.shutdown();
        // Wait for all the read threads to complete before checking for errors
        ThreadPoolExecutorUtil.awaitThreadPoolTermination("Reading executor", tileReadExecutor, Duration.ofMinutes(5));

        try {
            // Check for reading errors
            if (tileReadExecutor.hasError()) {
                interruptAndShutdownExecutors(tileReadExecutor, tileWriteExecutor);
            }

            int tileProcessingIndex = 0;

            while (tileProcessingIndex < tiles.size()) {
                if (tileWriteExecutor.getActiveCount() == 0) {
                    completedWork.get(tiles.get(tileProcessingIndex)).forEach(tileWriteExecutor::submit);
                    tileProcessingIndex++;
                    Thread.sleep(100);
                }
            }

            tileWriteExecutor.shutdown();
            ThreadPoolExecutorUtil.awaitThreadPoolTermination("Writing executor", tileWriteExecutor, Duration.ofMinutes(5));

            // Check for tile work synchronization errors
            if (tileWriteExecutor.hasError()) {
                interruptAndShutdownExecutors(tileWriteExecutor);
            }
        } catch (InterruptedException e) {
            throw new PicardException(e.getMessage());
        } finally {
            closeWriters();
        }
    }
}<|MERGE_RESOLUTION|>--- conflicted
+++ resolved
@@ -93,15 +93,9 @@
             final boolean includeNonPfReads,
             final AsyncWriterPool writerPool
     ) {
-<<<<<<< HEAD
-        super(basecallsDir, barcodesDir, lane, readStructure, barcodeRecordWriterMap, demultiplex,
+        super(basecallsDir, barcodesDir, lanes, readStructure, barcodeRecordWriterMap, demultiplex,
                 firstTile, tileLimit, bclQualityEvaluationStrategy,
                 ignoreUnexpectedBarcodes, applyEamssFiltering, includeNonPfReads, writerPool);
-=======
-        super(basecallsDir, barcodesDir, lanes, readStructure, barcodeRecordWriterMap, demultiplex,
-                numThreads, firstTile, tileLimit, bclQualityEvaluationStrategy,
-                ignoreUnexpectedBarcodes, applyEamssFiltering, includeNonPfReads, numThreads);
->>>>>>> 0485dcc5
 
         this.tmpDirs = tmpDirs;
         this.maxReadsInRamPerTile = maxReadsInRamPerTile;
@@ -196,13 +190,9 @@
                 log.debug("Writing out barcode " + barcode);
                 writerList.add(new SortedRecordToWriterPump(writer, value));
             });
-<<<<<<< HEAD
 
             completedWork.put(tileNum, writerList);
 
-=======
-            notifyWorkComplete(tileNum, writerList);
->>>>>>> 0485dcc5
             log.debug("Finished processing tile " + tileNum);
         }
 
