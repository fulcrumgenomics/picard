package picard.illumina;

import htsjdk.io.AsyncWriterPool;
import htsjdk.io.Writer;
import htsjdk.samtools.util.IOUtil;
import htsjdk.samtools.util.Log;
import htsjdk.samtools.util.ProgressLogger;
import htsjdk.samtools.util.SortingCollection;
import picard.PicardException;
import picard.illumina.parser.BaseIlluminaDataProvider;
import picard.illumina.parser.ClusterData;
import picard.illumina.parser.IlluminaDataProviderFactory;
import picard.illumina.parser.ReadStructure;
import picard.illumina.parser.readers.BclQualityEvaluationStrategy;
import picard.util.ThreadPoolExecutorUtil;
import picard.util.ThreadPoolExecutorWithExceptions;

import java.io.File;
import java.io.IOException;
import java.time.Duration;
import java.util.*;
import java.util.concurrent.ConcurrentHashMap;

/**
 * SortedBasecallsConverter utilizes an underlying IlluminaDataProvider to convert parsed and decoded sequencing data
 * from standard Illumina formats to specific output records (FASTA records/SAM records). This data is processed
 * on a tile by tile basis and sorted based on a output record comparator.
 * <p>
 * The underlying IlluminaDataProvider apply several optional transformations that can include EAMSS filtering,
 * non-PF read filtering and quality score recoding using a BclQualityEvaluationStrategy.
 * <p>
 * The converter can also limit the scope of data that is converted from the data provider by setting the
 * tile to start on (firstTile) and the total number of tiles to process (tileLimit).
 * <p>
 * Additionally, BasecallsConverter can optionally demultiplex reads by outputting barcode specific reads to
 * their associated writers.
 */
public class SortedBasecallsConverter<CLUSTER_OUTPUT_RECORD> extends BasecallsConverter<CLUSTER_OUTPUT_RECORD> {
    protected static final Log log = Log.getInstance(SortedBasecallsConverter.class);
    private final Comparator<CLUSTER_OUTPUT_RECORD> outputRecordComparator;
    private final SortingCollection.Codec<CLUSTER_OUTPUT_RECORD> codecPrototype;
    private final Class<CLUSTER_OUTPUT_RECORD> outputRecordClass;
    private final int maxReadsInRamPerTile;
    private final List<File> tmpDirs;
    private final Map<Integer, List<? extends Runnable>> completedWork = new ConcurrentHashMap<>();
    private final ThreadPoolExecutorWithExceptions tileWriteExecutor;
    private final ThreadPoolExecutorWithExceptions tileReadExecutor;
    private final ProgressLogger readProgressLogger = new ProgressLogger(log, 1000000, "Read");
    private final ProgressLogger writeProgressLogger = new ProgressLogger(log, 1000000, "Write");

    /**
     * Constructs a new SortedBaseCallsConverter.
     *
     * @param basecallsDir                 Where to read basecalls from.
     * @param barcodesDir                  Where to read barcodes from (optional; use basecallsDir if not specified).
     * @param lanes                        What lanes to process.
     * @param readStructure                How to interpret each cluster.
     * @param barcodeRecordWriterMap       Map from barcode to CLUSTER_OUTPUT_RECORD writer.  If demultiplex is false, must contain
     *                                     one writer stored with key=null.
     * @param demultiplex                  If true, output is split by barcode, otherwise all are written to the same output stream.
     * @param maxReadsInRamPerTile         Configures number of reads each tile will store in RAM before spilling to disk.
     * @param tmpDirs                      For SortingCollection spilling.
     * @param numThreads                   Controls number of threads.
     * @param firstTile                    (For debugging) If non-null, start processing at this tile.
     * @param tileLimit                    (For debugging) If non-null, process no more than this many tiles.
     * @param outputRecordComparator       For sorting output records within a single tile.
     * @param codecPrototype               For spilling output records to disk.
     * @param outputRecordClass            Class needed to create SortingCollections.
     * @param bclQualityEvaluationStrategy The basecall quality evaluation strategy that is applyed to decoded base calls.
     * @param ignoreUnexpectedBarcodes     If true, will ignore reads whose called barcode is not found in barcodeRecordWriterMap.
     * @param applyEamssFiltering          If true, apply EAMSS filtering if parsing BCLs for bases and quality scores.
     * @param includeNonPfReads            If true, will include ALL reads (including those which do not have PF set).
     *                                     This option does nothing for instruments that output cbcls (Novaseqs)
     */
    protected SortedBasecallsConverter(
            final File basecallsDir,
            final File barcodesDir,
            final int[] lanes,
            final ReadStructure readStructure,
            final Map<String, ? extends Writer<CLUSTER_OUTPUT_RECORD>> barcodeRecordWriterMap,
            final boolean demultiplex,
            final int maxReadsInRamPerTile,
            final List<File> tmpDirs,
            final int numThreads,
            final Integer firstTile,
            final Integer tileLimit,
            final Comparator<CLUSTER_OUTPUT_RECORD> outputRecordComparator,
            final SortingCollection.Codec<CLUSTER_OUTPUT_RECORD> codecPrototype,
            final Class<CLUSTER_OUTPUT_RECORD> outputRecordClass,
            final BclQualityEvaluationStrategy bclQualityEvaluationStrategy,
            final boolean ignoreUnexpectedBarcodes,
            final boolean applyEamssFiltering,
            final boolean includeNonPfReads,
<<<<<<< HEAD
            final AsyncWriterPool writerPool
    ) {
        super(basecallsDir, barcodesDir, lanes, readStructure, barcodeRecordWriterMap, demultiplex,
                firstTile, tileLimit, bclQualityEvaluationStrategy,
                ignoreUnexpectedBarcodes, applyEamssFiltering, includeNonPfReads, writerPool);
=======
            final BarcodeExtractor barcodeExtractor
    ) {
        super(basecallsDir, barcodesDir, lane, readStructure, barcodeRecordWriterMap, demultiplex,
                numThreads, firstTile, tileLimit, bclQualityEvaluationStrategy,
                ignoreUnexpectedBarcodes, applyEamssFiltering, includeNonPfReads, numThreads, barcodeExtractor);
>>>>>>> 5e44c145

        this.tmpDirs = tmpDirs;
        this.maxReadsInRamPerTile = maxReadsInRamPerTile;
        this.codecPrototype = codecPrototype;
        this.outputRecordComparator = outputRecordComparator;
        this.outputRecordClass = outputRecordClass;
        tileWriteExecutor = new ThreadPoolExecutorWithExceptions(barcodeRecordWriterMap.keySet().size());
        tileReadExecutor = new ThreadPoolExecutorWithExceptions(numThreads);
    }

    /**
     * Set up tile processing and record writing threads for this converter.  This creates a tile processing thread
     * pool of size `numThreads`. The tile processing threads notify the completed work checking thread when they are
     * done processing a thread. The completed work checking thread will then dispatch the record writing for tiles
     * in order.
     *
     * @param barcodes The barcodes used for demultiplexing. When there is no demultiplexing done this should be a Set
     *                 containing a single null value.
     */
    @Override
    public void processTilesAndWritePerSampleOutputs(final Set<String> barcodes) throws IOException {
        for (final Integer tile : tiles) {
            tileReadExecutor.submit(new TileProcessor(tile, barcodes));
        }
        awaitTileProcessingCompletion();
    }

    /**
     * SortedRecordToWriterPump takes a collection of output records and writes them using a
     * ConvertedClusterDataWriter.
     */
    private class SortedRecordToWriterPump implements Runnable {
        private final SortingCollection<CLUSTER_OUTPUT_RECORD> recordCollection;
        private final Writer<CLUSTER_OUTPUT_RECORD> writer;

        SortedRecordToWriterPump(final Writer<CLUSTER_OUTPUT_RECORD> writer,
                                 final SortingCollection<CLUSTER_OUTPUT_RECORD> recordCollection) {
            this.writer = writer;
            this.recordCollection = recordCollection;
        }

        @Override
        public void run() {
            for (final CLUSTER_OUTPUT_RECORD record : recordCollection) {
                writer.write(record);
                writeProgressLogger.record(null, 0);
            }
            recordCollection.cleanup();
        }
    }

    /**
     * TileProcessor is a Runnable that process all records for a given tile. It uses the underlying
     * IlluminaDataProvider to iterate over cluster data for a specific tile. Records are added to a
     * SortingCollection as they are read and decoded. This processor also optionally filters non-PF reads.
     * In addition, it will optionally demultiplex by barcode.
     * <p>
     * After the tile processing is complete it notifies the CompletedWorkChecker that data is ready
     * for writing.
     */
    private class TileProcessor implements Runnable {
        private final int tileNum;
        private final Map<String, SortingCollection<CLUSTER_OUTPUT_RECORD>> barcodeToRecordCollection;
        private Map<String, BarcodeMetric> metrics;
        private BarcodeMetric noMatch;

        TileProcessor(final int tileNum, final Set<String> barcodes) {
            this.tileNum = tileNum;
            this.barcodeToRecordCollection = new HashMap<>(barcodes.size(), 1.0f);
            if(barcodeExtractor != null) {
                this.metrics = new LinkedHashMap<>(barcodeExtractor.getMetrics().size());
                for (final String key : barcodeExtractor.getMetrics().keySet()) {
                    this.metrics.put(key, barcodeExtractor.getMetrics().get(key).copy());
                }

                this.noMatch = barcodeExtractor.getNoMatchMetric().copy();
            }
            for (String barcode : barcodes) {
                SortingCollection<CLUSTER_OUTPUT_RECORD> recordCollection = createSortingCollection();
                this.barcodeToRecordCollection.put(barcode, recordCollection);
            }
        }

        @Override
        public void run() {
            final List<SortedRecordToWriterPump> writerList = new ArrayList<>();
            for (IlluminaDataProviderFactory laneFactory : laneFactories) {
                final BaseIlluminaDataProvider dataProvider = laneFactory.makeDataProvider(tileNum);

<<<<<<< HEAD
                while (dataProvider.hasNext()) {
                    final ClusterData cluster = dataProvider.next();
                    readProgressLogger.record(null, 0);
                    if (includeNonPfReads || cluster.isPf()) {
                        addRecord(cluster.getMatchedBarcode(), converter.convertClusterToOutputRecord(cluster));
                    }
=======
            while (dataProvider.hasNext()) {
                final ClusterData cluster = dataProvider.next();
                readProgressLogger.record(null, 0);
                if (includeNonPfReads || cluster.isPf()) {
                    final String barcode = maybeDemultiplex(cluster, metrics, noMatch);
                    addRecord(barcode, converter.convertClusterToOutputRecord(cluster));
>>>>>>> 5e44c145
                }
                dataProvider.close();
            }
            barcodeToRecordCollection.forEach((barcode, value) -> {
                value.doneAdding();
                final Writer<CLUSTER_OUTPUT_RECORD> writer = barcodeRecordWriterMap.get(barcode);
                log.debug("Writing out barcode " + barcode);
                writerList.add(new SortedRecordToWriterPump(writer, value));
            });

            completedWork.put(tileNum, writerList);

            updateMetrics(metrics, noMatch);

            log.debug("Finished processing tile " + tileNum);
        }

        private synchronized void addRecord(final String barcode, final CLUSTER_OUTPUT_RECORD record) {
            SortingCollection<CLUSTER_OUTPUT_RECORD> recordCollection = this.barcodeToRecordCollection.get(barcode);

            if (recordCollection != null) {
                recordCollection.add(record);
            } else if (!ignoreUnexpectedBarcodes) {
                throw new PicardException(String.format("Read records with barcode %s, but this barcode was not expected.  (Is it referenced in the parameters file?)", barcode));
            }
        }

        private synchronized SortingCollection<CLUSTER_OUTPUT_RECORD> createSortingCollection() {
            final int maxRecordsInRam =
                    Math.max(1, maxReadsInRamPerTile /
                            barcodeRecordWriterMap.size());
            return SortingCollection.newInstanceFromPaths(
                    outputRecordClass,
                    codecPrototype.clone(),
                    outputRecordComparator,
                    maxRecordsInRam,
                    IOUtil.filesToPaths(tmpDirs));
        }
    }

    protected void awaitTileProcessingCompletion() throws IOException {
        tileReadExecutor.shutdown();
        // Wait for all the read threads to complete before checking for errors
        ThreadPoolExecutorUtil.awaitThreadPoolTermination("Reading executor", tileReadExecutor, Duration.ofMinutes(5));

        try {
            // Check for reading errors
            if (tileReadExecutor.hasError()) {
                interruptAndShutdownExecutors(tileReadExecutor, tileWriteExecutor);
            }

            int tileProcessingIndex = 0;

            while (tileProcessingIndex < tiles.size()) {
                if (tileWriteExecutor.getActiveCount() == 0) {
                    completedWork.get(tiles.get(tileProcessingIndex)).forEach(tileWriteExecutor::submit);
                    tileProcessingIndex++;
                    Thread.sleep(100);
                }
            }

            tileWriteExecutor.shutdown();
            ThreadPoolExecutorUtil.awaitThreadPoolTermination("Writing executor", tileWriteExecutor, Duration.ofMinutes(5));

            // Check for tile work synchronization errors
            if (tileWriteExecutor.hasError()) {
                interruptAndShutdownExecutors(tileWriteExecutor);
            }
        } catch (InterruptedException e) {
            throw new PicardException(e.getMessage());
        } finally {
            closeWriters();
        }
    }
}<|MERGE_RESOLUTION|>--- conflicted
+++ resolved
@@ -91,19 +91,12 @@
             final boolean ignoreUnexpectedBarcodes,
             final boolean applyEamssFiltering,
             final boolean includeNonPfReads,
-<<<<<<< HEAD
+            final BarcodeExtractor barcodeExtractor,
             final AsyncWriterPool writerPool
     ) {
         super(basecallsDir, barcodesDir, lanes, readStructure, barcodeRecordWriterMap, demultiplex,
                 firstTile, tileLimit, bclQualityEvaluationStrategy,
-                ignoreUnexpectedBarcodes, applyEamssFiltering, includeNonPfReads, writerPool);
-=======
-            final BarcodeExtractor barcodeExtractor
-    ) {
-        super(basecallsDir, barcodesDir, lane, readStructure, barcodeRecordWriterMap, demultiplex,
-                numThreads, firstTile, tileLimit, bclQualityEvaluationStrategy,
-                ignoreUnexpectedBarcodes, applyEamssFiltering, includeNonPfReads, numThreads, barcodeExtractor);
->>>>>>> 5e44c145
+                ignoreUnexpectedBarcodes, applyEamssFiltering, includeNonPfReads, barcodeExtractor, writerPool);
 
         this.tmpDirs = tmpDirs;
         this.maxReadsInRamPerTile = maxReadsInRamPerTile;
@@ -193,21 +186,13 @@
             for (IlluminaDataProviderFactory laneFactory : laneFactories) {
                 final BaseIlluminaDataProvider dataProvider = laneFactory.makeDataProvider(tileNum);
 
-<<<<<<< HEAD
                 while (dataProvider.hasNext()) {
                     final ClusterData cluster = dataProvider.next();
                     readProgressLogger.record(null, 0);
                     if (includeNonPfReads || cluster.isPf()) {
-                        addRecord(cluster.getMatchedBarcode(), converter.convertClusterToOutputRecord(cluster));
+                        final String barcode = maybeDemultiplex(cluster, metrics, noMatch, laneFactory);
+                        addRecord(barcode, converter.convertClusterToOutputRecord(cluster));
                     }
-=======
-            while (dataProvider.hasNext()) {
-                final ClusterData cluster = dataProvider.next();
-                readProgressLogger.record(null, 0);
-                if (includeNonPfReads || cluster.isPf()) {
-                    final String barcode = maybeDemultiplex(cluster, metrics, noMatch);
-                    addRecord(barcode, converter.convertClusterToOutputRecord(cluster));
->>>>>>> 5e44c145
                 }
                 dataProvider.close();
             }
